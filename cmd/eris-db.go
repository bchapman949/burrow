--- conflicted
+++ resolved
@@ -42,20 +42,7 @@
 Made with <3 by Eris Industries.
 
 Complete documentation is available at https://docs.erisindustries.com
-<<<<<<< HEAD
 ` + "\nVERSION:\n " + version.VERSION,
-  PersistentPreRun: func(cmd *cobra.Command, args []string) {
-
-    log.SetLevel(log.WarnLevel)
-    if do.Verbose {
-      log.SetLevel(log.InfoLevel)
-    } else if do.Debug {
-      log.SetLevel(log.DebugLevel)
-    }
-  },
-  Run: func(cmd *cobra.Command, args []string) { cmd.Help() },
-=======
-` + "\nVERSION:\n " + VERSION,
 	PersistentPreRun: func(cmd *cobra.Command, args []string) {
 
 		log.SetLevel(log.WarnLevel)
@@ -66,7 +53,6 @@
 		}
 	},
 	Run: func(cmd *cobra.Command, args []string) { cmd.Help() },
->>>>>>> e8915ed1
 }
 
 func Execute() {
@@ -106,15 +92,6 @@
 	return setDefaultBool("ERIS_DB_DEBUG", false)
 }
 
-<<<<<<< HEAD
-=======
-// defaultOutput is set to true unless the ERIS_DB_OUTPUT environment
-// variable is set to a parsable boolean.
-func defaultOutput() bool {
-	return setDefaultBool("ERIS_DB_OUTPUT", true)
-}
-
->>>>>>> e8915ed1
 // setDefaultBool returns the provided default value if the environment variab;e
 // is not set or not parsable as a bool.
 func setDefaultBool(environmentVariable string, defaultValue bool) bool {
